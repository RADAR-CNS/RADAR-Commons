plugins {
    // Apply the java plugin to add support for Java
    id 'java-library'
    id 'idea'
    id 'com.commercehub.gradle.plugin.avro-base' version '0.9.0'
    id 'jacoco'
    id 'pmd'
    id "com.jfrog.bintray" version "1.7.3"
    id 'maven-publish'
}

//---------------------------------------------------------------------------//
// Configuration                                                             //
//---------------------------------------------------------------------------//

version = '0.1-alpha.5-SNAPSHOT'

targetCompatibility = '1.7'
sourceCompatibility = '1.7'

ext.slf4jVersion = '1.7.21'
ext.kafkaVersion = '0.10.1.1'
ext.avroVersion = '1.8.1'
ext.confluentVersion = '3.1.2'
ext.log4jVersion = '2.7'
ext.jacksonVersion='2.8.5'
ext.okhttpVersion = '3.6.0'
ext.okioVersion = '1.11.0'
ext.junitVersion = '4.12'
ext.mockitoVersion = '2.2.29'
ext.hamcrestVersion = '1.3'
ext.codacyVersion = '1.0.10'
ext.avroSourcesDir = file("src/avroSources/java")

//---------------------------------------------------------------------------//
// Sources and classpath configurations                                      //
//---------------------------------------------------------------------------//

configurations {
    codacy
    avroSources
    api.extendsFrom avroSources
}

sourceSets {
    // Note that just declaring this sourceset creates two configurations.
    integrationTest {
        java {
            compileClasspath += main.output
            runtimeClasspath += main.output
        }
    }
    avroSources {
        compileClasspath = configurations.avroSources
    }
    main {
        java {
            srcDir avroSourcesDir
        }
    }
}

compileJava {
    source += sourceSets.avroSources.java
}

// In this section you declare where to find the dependencies of your project
repositories {
    // Use 'jcenter' for resolving your dependencies.
    // You can declare any Maven/Ivy/file repository here.
    jcenter()
    maven { url 'http://packages.confluent.io/maven/' }
    maven { url 'https://jitpack.io' }
    maven { url 'http://dl.bintray.com/typesafe/maven-releases' }
}

// In this section you declare the dependencies for your production and test code
dependencies {
    avroSources group: 'org.apache.avro', name: 'avro', version: avroVersion

    // to implement producers and consumers
    api group: 'org.apache.kafka', name: 'kafka-clients', version: kafkaVersion
    api (group: 'io.confluent', name: 'kafka-avro-serializer', version: confluentVersion) {
        exclude group: 'io.confluent', module: 'kafka-schema-registry-client'
        exclude group: 'com.101tec'
    }
<<<<<<< HEAD
    api group: 'com.fasterxml.jackson.core' , name: 'jackson-databind' , version: jacksonVersion
    api group: 'com.squareup.okhttp3', name: 'okhttp', version: okhttpVersion

    // The data is serialized with okio
    implementation group: 'com.squareup.okio', name: 'okio', version: okioVersion

    // The production code uses the SLF4J logging API at compile time
    implementation group: 'org.slf4j', name:'slf4j-api', version: slf4jVersion
=======
    compile group: 'com.fasterxml.jackson.core' , name: 'jackson-databind' , version: jacksonVersion
    compile group: 'com.fasterxml.jackson.dataformat', name: 'jackson-dataformat-yaml', version: jacksonVersion
    compile group: 'com.squareup.okhttp3', name: 'okhttp', version: okhttpVersion
    compile group: 'com.squareup.okio', name: 'okio', version: okioVersion
>>>>>>> fb6bbf67

    testImplementation group: 'junit', name: 'junit', version: junitVersion
    testImplementation group: 'org.mockito', name: 'mockito-core', version: mockitoVersion
    testImplementation group: 'org.hamcrest', name: 'hamcrest-all', version: hamcrestVersion
    testImplementation group: 'com.squareup.okhttp3', name: 'mockwebserver', version: okhttpVersion
    codacy group: 'com.github.codacy', name: 'codacy-coverage-reporter', version: codacyVersion
}

//---------------------------------------------------------------------------//
// AVRO file manipulation                                                    //
//---------------------------------------------------------------------------//
task generateAvro(type: com.commercehub.gradle.plugin.avro.GenerateAvroJavaTask) {
    source("schema/common")
    outputDir = avroSourcesDir
}

compileAvroSourcesJava.dependsOn generateAvro
compileJava.dependsOn generateAvro

clean {
    delete avroSourcesDir
}

//---------------------------------------------------------------------------//
// Testing                                                                   //
//---------------------------------------------------------------------------//

tasks.matching {it instanceof Test}.all {
    def stdout = new LinkedList<String>()
    beforeTest { TestDescriptor td ->
        stdout.clear()
    }

    onOutput { TestDescriptor td, TestOutputEvent toe ->
        stdout.addAll(toe.getMessage().split('(?m)$'))
        while (stdout.size() > 100) {
            stdout.remove()
        }
    }

    afterTest { TestDescriptor td, TestResult tr ->
        if (tr.resultType == TestResult.ResultType.FAILURE) {
            println()
            print("${td.className}.${td.name} FAILED")
            if (stdout.empty) {
                println(" without any output")
            } else {
                println(" with last 100 lines of output:")
                println('=' * 100)
                stdout.each { print(it) }
                println('=' * 100)
            }
        }
    }

    testLogging {
        showExceptions = true
        showCauses = true
        showStackTraces = true
        exceptionFormat "full"
    }
}

//---------------------------------------------------------------------------//
// Build system metadata                                                     //
//---------------------------------------------------------------------------//
idea {
    module {
        downloadSources = true
        generatedSourceDirs += avroSourcesDir
    }
}

jacocoTestReport {
    reports {
        xml.enabled true
        csv.enabled false
        html.enabled false
    }
}

task downloadDependencies(type: Exec) {
    configurations.codacy.files
    commandLine 'echo', 'Downloaded all dependencies'
}

task sendCoverageToCodacy(type: JavaExec, dependsOn: jacocoTestReport) {
    main = 'com.codacy.CodacyCoverageReporter'
    classpath = configurations.codacy
    args = ['-l', 'Java', '-r', "${buildDir}/reports/jacoco/test/jacocoTestReport.xml"]
}

def pomConfig = {
    licenses {
        license {
            name "The Apache Software License, Version 2.0"
            url "http://www.apache.org/licenses/LICENSE-2.0.txt"
            distribution "pre-release"
        }
    }
    developers {
        developer {
            id "radar-cns"
            name "Nivethika"
            email "nivethika@thehyve.nl"
        }
    }
}
// custom tasks for creating source/javadoc jars
task sourcesJar(type: Jar, dependsOn: classes) {
    classifier = 'sources'
    from sourceSets.main.output
}

task javadocJar(type: Jar, dependsOn: javadoc) {
    classifier = 'javadoc'
    from javadoc.destinationDir
}

// add javadoc/source jar tasks as artifacts
artifacts {
    archives sourcesJar, javadocJar
}

publishing {
    publications {
        RadarCommonsPublication(MavenPublication) {
            from components.java
            artifact sourcesJar
            artifact javadocJar
            groupId 'org.radarcns'
            artifactId 'radar-commons'
            version project.version
            pom.withXml {
                def root = asNode()
                root.appendNode('description', 'Common utilities library containing basic schemas, streaming features, testing bridges and utils.')
                root.appendNode('name', 'radar-commons')
                root.appendNode('url', 'https://github.com/RADAR-CNS/RADAR-Commons.git')
                root.children().last() + pomConfig
            }
        }
    }
}

bintray {
    user = System.getenv('bintrayUser')? System.getenv('bintrayUser') : project.property('bintrayUser')
    key = System.getenv('bintrayApiKey') ? System.getenv('bintrayApiKey') : project.property('bintrayApiKey')
    override = false
    publications = ['RadarCommonsPublication']
    pkg {
        repo = 'org.radarcns'
        name = 'radar-commons'
        userOrg = 'radar-cns'
        licenses = ['Apache-2.0']
        vcsUrl = 'https://github.com/RADAR-CNS/RADAR-Commons.git'
        version {
            name = project.version
            desc = 'RADAR-Commons unitilies: Initial snapshot'
            vcsTag = System.getenv('TRAVIS_TAG')
            released = new Date()
        }
    }
}

task wrapper(type: Wrapper) {
    gradleVersion = '3.4.1'
    distributionUrl distributionUrl.replace("bin", "all")
}<|MERGE_RESOLUTION|>--- conflicted
+++ resolved
@@ -84,21 +84,18 @@
         exclude group: 'io.confluent', module: 'kafka-schema-registry-client'
         exclude group: 'com.101tec'
     }
-<<<<<<< HEAD
     api group: 'com.fasterxml.jackson.core' , name: 'jackson-databind' , version: jacksonVersion
     api group: 'com.squareup.okhttp3', name: 'okhttp', version: okhttpVersion
+    api group: 'com.fasterxml.jackson.core' , name: 'jackson-databind' , version: jacksonVersion
+
+    // For ConfigLoader
+    implementation group: 'com.fasterxml.jackson.dataformat', name: 'jackson-dataformat-yaml', version: jacksonVersion
 
     // The data is serialized with okio
     implementation group: 'com.squareup.okio', name: 'okio', version: okioVersion
 
     // The production code uses the SLF4J logging API at compile time
     implementation group: 'org.slf4j', name:'slf4j-api', version: slf4jVersion
-=======
-    compile group: 'com.fasterxml.jackson.core' , name: 'jackson-databind' , version: jacksonVersion
-    compile group: 'com.fasterxml.jackson.dataformat', name: 'jackson-dataformat-yaml', version: jacksonVersion
-    compile group: 'com.squareup.okhttp3', name: 'okhttp', version: okhttpVersion
-    compile group: 'com.squareup.okio', name: 'okio', version: okioVersion
->>>>>>> fb6bbf67
 
     testImplementation group: 'junit', name: 'junit', version: junitVersion
     testImplementation group: 'org.mockito', name: 'mockito-core', version: mockitoVersion
