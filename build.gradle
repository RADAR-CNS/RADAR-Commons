--- conflicted
+++ resolved
@@ -37,11 +37,7 @@
     // Configuration                                                             //
     //---------------------------------------------------------------------------//
 
-<<<<<<< HEAD
     version = '0.6-SNAPSHOT'
-=======
-    version = '0.5.1-SNAPSHOT'
->>>>>>> 493e9e41
     group = 'org.radarcns'
     ext.githubRepoName = 'RADAR-CNS/RADAR-Commons'
 
@@ -57,12 +53,7 @@
     ext.mathVersion = '3.0'
     ext.hamcrestVersion = '1.3'
     ext.codacyVersion = '1.0.10'
-<<<<<<< HEAD
     ext.radarSchemasVersion = '0.2-alpha.3-SNAPSHOT'
-=======
-    ext.radarSchemasVersion = '0.1'
-    ext.jsonVersion = '20170516'
->>>>>>> 493e9e41
 
     ext.githubUrl = 'https://github.com/' + githubRepoName + '.git'
     ext.issueUrl = 'https://github.com/' + githubRepoName + '/issues'
